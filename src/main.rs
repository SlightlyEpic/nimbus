use nimbus::catalog::manager::Catalog;
use nimbus::execution::executor::Executor;
use nimbus::parser;
use nimbus::planner::Planner;
use nimbus::rt_type::primitives::{AttributeKind, TableAttribute, TableLayout, TableType};
use nimbus::storage::buffer::BufferPool;
use nimbus::storage::buffer::fifo_evictor::FifoEvictor;
use nimbus::storage::disk::FileManager;
use nimbus::storage::page_locator::locator::DirectoryPageLocator;
use rustyline::DefaultEditor;
use rustyline::error::ReadlineError;
use std::fs;
use std::pin::Pin;
use std::sync::{Arc, Mutex};

use nimbus::cli;
use tabled::{builder::Builder, settings::Style};

fn main() {
    print!("\x1B[2J\x1B[1;1H");
    print_centered_header();

    let default_db = "nimbus.db";
    let _ = fs::create_dir_all("test_db");
    let mut current_db_path = format!("test_db/{}", default_db);

    let (mut bp, mut catalog) = init_database(current_db_path.clone());
    let mut rl = DefaultEditor::new().unwrap();

    loop {
        let ast = match rl.readline("nimbus> ") {
            Ok(line) => {
                let trimmed = line.trim();

                if trimmed == ".exit" {
                    println!("\n\x1B[1;32mGoodbye!\x1B[0m\n");
                    break;
                }

                if trimmed == ".help" {
                    print_help();
                    continue;
                }

                if trimmed == ".clear" {
                    print!("\x1B[2J\x1B[1;1H");
                    print_centered_header();
                    continue;
                }

                if trimmed == ".tables" {
                    show_tables(&catalog);
                    continue;
                }

                if trimmed.starts_with(".describe ") || trimmed.starts_with(".desc ") {
                    let table_name = if trimmed.starts_with(".describe ") {
                        trimmed.strip_prefix(".describe ").unwrap()
                    } else {
                        trimmed.strip_prefix(".desc ").unwrap()
                    };
                    describe_table(&catalog, table_name);
                    continue;
                }

                if trimmed.is_empty() {
                    continue;
                }

                rl.add_history_entry(line.as_str()).ok();

                match parser::parse(&line) {
                    Ok(ast) => ast,
                    Err(e) => {
                        println!("\x1B[1;31mParse Error:\x1B[0m {}", e);
                        continue;
                    }
                }
            }
            Err(ReadlineError::Interrupted) => {
                println!("\n\x1B[1;32mCTRL-C detected. Goodbye!\x1B[0m\n");
                break;
            }
            Err(ReadlineError::Eof) => {
                println!("\n\x1B[1;32mCTRL-D detected. Goodbye!\x1B[0m\n");
                break;
            }
            Err(err) => {
                println!("\x1B[1;31mError:\x1B[0m {:?}", err);
                break;
            }
        };

        match ast {
            parser::AstStatement::Clear => {
                print!("\x1B[2J\x1B[1;1H");
                print_centered_header();
            }
            parser::AstStatement::ShowTables => {
                show_tables(&catalog);
            }
            parser::AstStatement::DropTable { table_name } => {
                match catalog.drop_table(&table_name) {
                    Ok(_) => println!(
                        "\x1B[1;32mTable '{}' dropped successfully\x1B[0m",
                        table_name
                    ),
                    Err(e) => println!("\x1B[1;31mError:\x1B[0m {}", e),
                }
            }
            parser::AstStatement::UseDatabase { path } => {
                match use_database(path.clone(), &mut bp, &mut catalog, &mut current_db_path) {
                    Ok(_) => println!("\x1B[1;32mSwitched to database: {}\x1B[0m", path),
                    Err(e) => println!("\x1B[1;31mError:\x1B[0m {}", e),
                }
            }
            parser::AstStatement::CreateTable {
                table_name,
                columns,
            } => {
                let mut attributes = Vec::new();
                for (name, data_type) in columns {
                    let kind = match data_type {
                        parser::AstDataType::U32 => AttributeKind::U32,
                        parser::AstDataType::Varchar => AttributeKind::Varchar,
                    };
                    attributes.push(TableAttribute {
                        name,
                        kind,
                        nullable: false,
                        is_internal: false,
                    });
                }

                let schema = TableType {
                    attributes,
                    layout: TableLayout {
                        size: 0,
                        attr_layouts: vec![],
                    },
                };

                match catalog.create_table(&table_name, schema) {
                    Ok(_) => println!("\x1B[1;32mTable '{}' created\x1B[0m", table_name),
                    Err(e) => println!("\x1B[1;31mError:\x1B[0m {}", e),
                }
            }
            parser::AstStatement::CreateIndex {
                index_name,
                table_name,
                column_name,
            } => match catalog.create_index(&index_name, &table_name, &column_name) {
                Ok(_) => println!(
                    "\x1B[1;32mIndex '{}' created on {}.{}\x1B[0m",
                    index_name, table_name, column_name
                ),
                Err(e) => println!("\x1B[1;31mError:\x1B[0m {}", e),
            },
            other => {
                execute_dml_query(&catalog, &bp, other);
            }
        }
    }

    println!("\x1B[1;34mFlushing data to disk...\x1B[0m");
    let mut bp_guard = bp.lock().unwrap();
    let mut pinned_bp = unsafe { Pin::new_unchecked(&mut *bp_guard) };
    pinned_bp.flush_all().expect("Failed to flush all pages.");
    println!("\x1B[1;32mAll data flushed to {}.\x1B[0m", current_db_path);
}

fn init_database(path: String) -> (Arc<Mutex<BufferPool>>, Catalog) {
    let fm = FileManager::new(path.clone()).unwrap();
    let bp = Arc::new(Mutex::new(BufferPool::new(
        fm,
        Box::new(FifoEvictor::new()),
        Box::new(DirectoryPageLocator::new()),
    )));
    let catalog = Catalog::new(bp.clone());
    (bp, catalog)
}

fn use_database(
    path: String,
    bp: &mut Arc<Mutex<BufferPool>>,
    catalog: &mut Catalog,
    current_path: &mut String,
) -> Result<(), String> {
    let full_path = if path.starts_with('/') || path.contains(':') {
        path.clone()
    } else {
        format!("test_db/{}", path)
    };

    if let Some(parent) = std::path::Path::new(&full_path).parent() {
        fs::create_dir_all(parent).map_err(|e| format!("Failed to create directory: {}", e))?;
    }

    {
        let mut bp_guard = bp.lock().map_err(|_| "Lock poisoned")?;
        let mut pinned_bp = unsafe { Pin::new_unchecked(&mut *bp_guard) };
        pinned_bp
            .flush_all()
            .map_err(|e| format!("Failed to flush: {:?}", e))?;
    }

    let (new_bp, new_catalog) = init_database(full_path.clone());
    *bp = new_bp;
    *catalog = new_catalog;
    *current_path = full_path;

    Ok(())
}

fn show_tables(catalog: &Catalog) {
    let tables = catalog.list_user_tables();

    if tables.is_empty() {
        println!("\n\x1B[1;33mNo tables found\x1B[0m\n");
        return;
    }

    let mut table_builder = Builder::default();
    table_builder.push_record(vec!["OID", "Table Name"]);

    for (oid, name) in &tables {
        table_builder.push_record(vec![oid.to_string(), name.clone()]);
    }

    let mut table = table_builder.build();
    table.with(Style::rounded());
    println!("\n{}", table.to_string());
    println!(
        "\x1B[1;36m{} table{} found\x1B[0m\n",
        tables.len(),
        if tables.len() == 1 { "" } else { "s" }
    );
}

fn execute_dml_query<'a>(
    catalog: &'a Catalog,
    bp: &Arc<Mutex<BufferPool>>,
    ast: parser::AstStatement,
) {
    let planner = Planner::new(catalog);

    let plan = match planner.plan(ast.clone()) {
        Ok(plan) => plan,
        Err(e) => {
            println!("\x1B[1;31mPlan Error:\x1B[0m {}", e);
            return;
        }
    };

    let mut bp_guard = bp.lock().unwrap();
    let mut pinned_bp = unsafe { Pin::new_unchecked(&mut *bp_guard) };

    cli::display_query_result(plan, &ast, catalog, pinned_bp.as_mut());
}

fn print_centered_header() {
    let padding = "                   ";

    println!();
    println!(
        "{}\x1B[1;36m╔═══════════════════════════════════════╗\x1B[0m",
        padding
    );
    println!(
        "{}\x1B[1;36m║\x1B[0m                                       \x1B[1;36m║\x1B[0m",
        padding
    );
    println!(
        "{}\x1B[1;36m║\x1B[0m          \x1B[1;35mNimbusDB v0.1.0\x1B[0m              \x1B[1;36m║\x1B[0m",
        padding
    );
    println!(
        "{}\x1B[1;36m║\x1B[0m                                       \x1B[1;36m║\x1B[0m",
        padding
    );
    println!(
<<<<<<< HEAD
        "{}\x1B[1;36m║\x1B[0m     \x1B[1;33mA Simple OLTP Database\x1B[0m        \x1B[1;36m║\x1B[0m",
=======
        "{}\x1B[1;36m║\x1B[0m          \x1B[1;33mAn OLTP Database\x1B[0m             \x1B[1;36m║\x1B[0m",
>>>>>>> 49b0eec7
        padding
    );
    println!(
        "{}\x1B[1;36m║\x1B[0m                                       \x1B[1;36m║\x1B[0m",
        padding
    );
    println!(
        "{}\x1B[1;36m╚═══════════════════════════════════════╝\x1B[0m",
        padding
    );

    let hint_padding = "          ";
    println!(
        "{}\x1B[1;32mType '.help' for commands or '.exit' to quit\x1B[0m\n",
        hint_padding
    );
}

fn print_help() {
    println!("\n\x1B[1;35m═══════════════════════════════════════════════════════════════\x1B[0m");
    println!(
        "\x1B[1;35m                        NimbusDB Commands                          \x1B[0m"
    );
    println!("\x1B[1;35m═══════════════════════════════════════════════════════════════\x1B[0m\n");

    println!("\x1B[1;36mSpecial Commands:\x1B[0m");
    println!("  \x1B[1;33m.help\x1B[0m                    Show this help message");
    println!("  \x1B[1;33m.exit\x1B[0m                    Exit NimbusDB");
    println!("  \x1B[1;33m.clear\x1B[0m                   Clear terminal screen");
    println!("  \x1B[1;33m.tables\x1B[0m                  List all tables");
    println!("  \x1B[1;33m.describe <table>\x1B[0m        Show table structure");
    println!("  \x1B[1;33m.desc <table>\x1B[0m            Short form of .describe\n");

    println!("\x1B[1;36mSQL Statements:\x1B[0m");
    println!("  \x1B[1;33mSHOW TABLES\x1B[0m              List all tables");
    println!();
    println!("  \x1B[1;33mCREATE TABLE\x1B[0m             Create a new table");
    println!("    \x1B[2mExample: CREATE TABLE users (id INT, name VARCHAR);\x1B[0m");
    println!();
    println!("  \x1B[1;33mDROP TABLE\x1B[0m               Delete a table and its indexes");
    println!("    \x1B[2mExample: DROP TABLE users;\x1B[0m");
    println!();
    println!("  \x1B[1;33mCREATE INDEX\x1B[0m             Create an index on a column");
    println!("    \x1B[2mExample: CREATE INDEX idx_id ON users(id);\x1B[0m");
    println!();
    println!("  \x1B[1;33mINSERT\x1B[0m                   Insert rows into a table");
    println!("    \x1B[2mExample: INSERT INTO users (id, name) VALUES (1, 'Alice');\x1B[0m");
    println!();
    println!("  \x1B[1;33mSELECT\x1B[0m                   Query data from a table");
    println!("    \x1B[2mExample: SELECT * FROM users;\x1B[0m");
    println!("    \x1B[2mExample: SELECT name FROM users WHERE id = 1;\x1B[0m");
    println!();
    println!("  \x1B[1;33mUPDATE\x1B[0m                   Update rows in a table");
    println!("    \x1B[2mExample: UPDATE users SET name = 'Bob' WHERE id = 1;\x1B[0m");
    println!();
    println!("  \x1B[1;33mDELETE\x1B[0m                   Delete rows from a table");
    println!("    \x1B[2mExample: DELETE FROM users WHERE id = 1;\x1B[0m\n");

    println!("\x1B[1;35m═══════════════════════════════════════════════════════════════\x1B[0m\n");
}

fn describe_table(catalog: &Catalog, table_name: &str) {
    match catalog.get_table_oid(table_name) {
        Some(oid) => match catalog.get_table_schema(oid) {
            Some(schema) => {
                println!("\n\x1B[1;36mTable:\x1B[0m \x1B[1;33m{}\x1B[0m", table_name);
                println!("\x1B[1;36mOID:\x1B[0m {}", oid);
                println!("\x1B[1;36mColumns:\x1B[0m\n");

                use tabled::{builder::Builder, settings::Style};
                let mut table_builder = Builder::default();
                table_builder.push_record(vec!["Column Name", "Type", "Nullable"]);

                for attr in &schema.attributes {
                    let type_name = match attr.kind {
                        AttributeKind::U8 => "U8",
                        AttributeKind::U16 => "U16",
                        AttributeKind::U32 => "U32",
                        AttributeKind::U64 => "U64",
                        AttributeKind::I8 => "I8",
                        AttributeKind::I16 => "I16",
                        AttributeKind::I32 => "I32",
                        AttributeKind::I64 => "I64",
                        AttributeKind::F32 => "F32",
                        AttributeKind::F64 => "F64",
                        AttributeKind::U128 => "U128",
                        AttributeKind::I128 => "I128",
                        AttributeKind::Bool => "BOOL",
                        AttributeKind::Char(_) => "CHAR",
                        AttributeKind::Varchar => "VARCHAR",
                    };

                    let nullable = if attr.nullable { "YES" } else { "NO" };
                    table_builder.push_record(vec![&attr.name, type_name, nullable]);
                }

                let mut table = table_builder.build();
                table.with(Style::rounded());
                println!("{}\n", table);
            }
            None => println!(
                "\x1B[1;31mError:\x1B[0m Schema not found for table '{}'\n",
                table_name
            ),
        },
        None => println!("\x1B[1;31mError:\x1B[0m Table '{}' not found\n", table_name),
    }
}<|MERGE_RESOLUTION|>--- conflicted
+++ resolved
@@ -279,11 +279,7 @@
         padding
     );
     println!(
-<<<<<<< HEAD
-        "{}\x1B[1;36m║\x1B[0m     \x1B[1;33mA Simple OLTP Database\x1B[0m        \x1B[1;36m║\x1B[0m",
-=======
         "{}\x1B[1;36m║\x1B[0m          \x1B[1;33mAn OLTP Database\x1B[0m             \x1B[1;36m║\x1B[0m",
->>>>>>> 49b0eec7
         padding
     );
     println!(
